--- conflicted
+++ resolved
@@ -11,9 +11,7 @@
 
 All you need is one or more Docker hosts.
 
-<<<<<<< HEAD
-## Getting Started on a Single Docker Host
-=======
+
 ## Using Terraform in EC2
 
 ```HCL
@@ -31,8 +29,7 @@
 }
 ```
 
-## Get started using a single Docker host
->>>>>>> 921ff334
+## Getting Started on a Single Docker Host
 
 ### Launching Weave
 
